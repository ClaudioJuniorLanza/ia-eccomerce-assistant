--- conflicted
+++ resolved
@@ -94,11 +94,7 @@
         # Inicializa o modelo de linguagem com configurações padrão
         self.llm = OpenAI(model_name=model_name, temperature=0.2, max_tokens=500)
         
-<<<<<<< HEAD
-        # Inicializa o modelo específico para ADRs com limite de tokens MUITO maior
-=======
         # Inicializa o modelo específico para ADRs com limite de tokens maior
->>>>>>> 7a92f859
         self.adr_llm = OpenAI(model_name=model_name, temperature=0.2, max_tokens=2000)
         
         # Inicializa os templates de prompt
@@ -595,9 +591,9 @@
                     if "metadatas" in results and results["metadatas"][0]:
                         metadata = results["metadatas"][0][i]
                         if "source" in metadata:
-                            context_parts.append(f"Fonte: {metadata['source']}")
+                            context_parts.append(f"Fonte: {metadata["source"]}")
                         if "document_type" in metadata:
-                            context_parts.append(f"Tipo: {metadata['document_type']}")
+                            context_parts.append(f"Tipo: {metadata["document_type"]}")
                     
                     # Adiciona o conteúdo do documento
                     context_parts.append(f"Conteúdo: {doc}\n")
@@ -644,8 +640,8 @@
                 # Procura por correspondências no título
                 query_lower = query.lower()
                 for adr in adrs:
-                    if adr['title'].lower() in query_lower or query_lower in adr['title'].lower():
-                        adr_id = adr['id']
+                    if adr["title"].lower() in query_lower or query_lower in adr["title"].lower():
+                        adr_id = adr["id"]
                         break
                 
                 # Se ainda não encontrou, usa "001" como padrão para a primeira consulta sobre ADRs
@@ -659,7 +655,7 @@
                 if adr:
                     # Executa a chain de processamento para detalhes do ADR
                     # Usa o modelo com limite de tokens maior
-                    response = self.adr_detail_chain.run(adr_content=adr['content'], query=query)
+                    response = self.adr_detail_chain.run(adr_content=adr["content"], query=query)
                     return response
             
             # Se não encontrou o ADR específico, usa a abordagem padrão
@@ -714,7 +710,9 @@
         self.query_processor = query_processor if query_processor is not None else QueryProcessor()
     
     def _print_header(self):
-        """Imprime o cabeçalho da CLI."""
+        """
+        Imprime o cabeçalho da CLI.
+        """
         print("\n" + "="*80)
         print("  Assistente de IA para o Projeto E-commerce  ".center(80, "="))
         print("="*80)
@@ -756,7 +754,9 @@
             return True
     
     def run(self):
-        """Executa a interface de linha de comando."""
+        """
+        Executa a interface de linha de comando.
+        """
         self._print_header()
         
         while True:
@@ -804,7 +804,9 @@
 
 
 def main():
-    """Função principal para execução da CLI."""
+    """
+    Função principal para execução da CLI.
+    """
     args = CLI.parse_args()
     
     # Define o modelo a ser utilizado
@@ -830,4 +832,5 @@
 
 
 if __name__ == "__main__":
-    main()+    main()
+
